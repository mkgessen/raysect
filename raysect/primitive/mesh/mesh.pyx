--- conflicted
+++ resolved
@@ -696,15 +696,9 @@
         else:
 
             return new_normal3d(
-<<<<<<< HEAD
-                self.face_normals[self._i, X],
-                self.face_normals[self._i, Y],
-                self.face_normals[self._i, Z]
-=======
                 self.face_normals_mv[self._i, X],
                 self.face_normals_mv[self._i, Y],
                 self.face_normals_mv[self._i, Z]
->>>>>>> 530e13de
             ).normalise()
 
     @cython.boundscheck(False)
