--- conflicted
+++ resolved
@@ -46,9 +46,6 @@
     cdef double evaluate(self, double x) except? -1e999:
         return cmath.exp(self._function.evaluate(x))
 
-    def __repr__(self):
-        return 'e**{}'.format(self._function)
-
 
 cdef class Sin1D(Function1D):
     """
@@ -61,9 +58,6 @@
 
     cdef double evaluate(self, double x) except? -1e999:
         return cmath.sin(self._function.evaluate(x))
-
-    def __repr__(self):
-        return 'sin({})'.format(self._function)
 
 
 cdef class Cos1D(Function1D):
@@ -78,9 +72,6 @@
     cdef double evaluate(self, double x) except? -1e999:
         return cmath.cos(self._function.evaluate(x))
 
-    def __repr__(self):
-        return 'cos({})'.format(self._function)
-
 
 cdef class Tan1D(Function1D):
     """
@@ -93,9 +84,6 @@
 
     cdef double evaluate(self, double x) except? -1e999:
         return cmath.tan(self._function.evaluate(x))
-
-    def __repr__(self):
-        return 'tan({})'.format(self._function)
 
 
 cdef class Asin1D(Function1D):
@@ -113,9 +101,6 @@
             return cmath.asin(v)
         raise ValueError("The function returned a value outside of the arcsine domain of [-1, 1].")
 
-    def __repr__(self):
-        return 'asin({})'.format(self._function)
-
 
 cdef class Acos1D(Function1D):
     """
@@ -132,9 +117,6 @@
             return cmath.acos(v)
         raise ValueError("The function returned a value outside of the arccosine domain of [-1, 1].")
 
-    def __repr__(self):
-        return 'acos({})'.format(self._function)
-
 
 cdef class Atan1D(Function1D):
     """
@@ -147,9 +129,6 @@
 
     cdef double evaluate(self, double x) except? -1e999:
         return cmath.atan(self._function.evaluate(x))
-
-    def __repr__(self):
-        return 'atan({})'.format(self._function)
 
 
 cdef class Atan4Q1D(Function1D):
@@ -169,10 +148,6 @@
     cdef double evaluate(self, double x) except? -1e999:
         return cmath.atan2(self._numerator.evaluate(x), self._denominator.evaluate(x))
 
-<<<<<<< HEAD
-    def __repr__(self):
-        return 'atan4q({}, {})'.format(self._numerator, self._denominator)
-=======
 
 cdef class Sqrt1D(Function1D):
     """
@@ -201,4 +176,3 @@
 
     cdef double evaluate(self, double x) except? -1e999:
         return cmath.erf(self._function.evaluate(x))
->>>>>>> ebd1ad55
