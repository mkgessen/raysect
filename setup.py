from setuptools import setup, find_packages, Extension
from Cython.Build import cythonize
import sys
import numpy
import os
import os.path as path
import multiprocessing

force = False
profile = False

if "--force" in sys.argv:
    force = True
    del sys.argv[sys.argv.index("--force")]

if "--profile" in sys.argv:
    profile = True
    del sys.argv[sys.argv.index("--profile")]

compilation_includes = [".", numpy.get_include()]
compilation_args = []

setup_path = path.dirname(path.abspath(__file__))

# build extension list
extensions = []
for root, dirs, files in os.walk(setup_path):
    for file in files:
        if path.splitext(file)[1] == ".pyx":
            pyx_file = path.relpath(path.join(root, file), setup_path)
            module = path.splitext(pyx_file)[0].replace("/", ".")
            extensions.append(Extension(module, [pyx_file], include_dirs=compilation_includes, extra_compile_args=compilation_args),)

if profile:
    directives = {"profile": True}
else:
    directives = {}

setup(
    name="raysect",
<<<<<<< HEAD
    version="0.4.0",
=======
    version="0.5.0",
>>>>>>> 530e13de
    url="http://www.raysect.org",
    author="Dr Alex Meakins et al.",
    author_email="developers@raysect.org",
    description='A Ray-tracing Framework for Science and Engineering',
    license="BSD",
    classifiers=[
        "Development Status :: 5 - Production/Stable",
        "Intended Audience :: Science/Research",
        "Intended Audience :: Education",
        "Intended Audience :: Developers",
        "License :: OSI Approved :: BSD License",
        "Natural Language :: English",
        "Operating System :: POSIX :: Linux",
        "Programming Language :: Cython",
        "Programming Language :: Python :: 3",
        "Programming Language :: Python :: 3.3",
        "Topic :: Multimedia :: Graphics :: 3D Rendering",
        "Topic :: Scientific/Engineering :: Physics"
    ],
    packages=find_packages(),
    include_package_data=True,
    ext_modules=cythonize(extensions, nthreads=multiprocessing.cpu_count(), force=force, compiler_directives=directives))
<|MERGE_RESOLUTION|>--- conflicted
+++ resolved
@@ -38,11 +38,7 @@
 
 setup(
     name="raysect",
-<<<<<<< HEAD
-    version="0.4.0",
-=======
     version="0.5.0",
->>>>>>> 530e13de
     url="http://www.raysect.org",
     author="Dr Alex Meakins et al.",
     author_email="developers@raysect.org",
